# Jarvis AI Chatbot - UI/UX Design Specifications

<<<<<<< HEAD
## Executive Summary
Complete UI/UX design for MVP chatbot platform focusing on rapid bot creation, seamless integration, and optimal user experience. Design emphasizes simplicity, performance, and accessibility.

=======
>>>>>>> f6354f74
## User Journeys

### 1. First-Time User Onboarding
```
<<<<<<< HEAD
Landing → Value Discovery → Sign Up → Bot Creation (URL + Name) → Training Progress → Embed Code → Test Success
=======
Landing → Sign Up → Email Verification → Dashboard → Create First Bot → Install Widget → Test Chat
>>>>>>> f6354f74
```
**Goal**: From landing to working chatbot in <60 seconds

<<<<<<< HEAD
### 2. Returning User - Bot Management  
```
Login → Dashboard Overview → Select Bot → Configure/Analytics → Optimize → Save Changes
=======
### 2. Bot Creation Flow
```
Dashboard → New Bot → Configure Settings → Train with URL → Test Preview → Get Embed Code → Deploy
>>>>>>> f6354f74
```
**Goal**: Efficient bot management and optimization

<<<<<<< HEAD
### 3. End User - Website Visitor
```
Notice Widget → Click to Open → Type Question → Receive Answer → Quick Actions/Convert
=======
### 3. Analytics Review
```
Dashboard → Select Bot → View Metrics → Export Data → Adjust Settings → Save Changes
>>>>>>> f6354f74
```
**Goal**: Instant, contextual assistance

<<<<<<< HEAD
## Wireframes & Mockups

### Landing Page
```
┌─────────────────────────────────────┐
│  [Logo] Jarvis    [Dashboard][Login]│
├─────────────────────────────────────┤
│     Your AI Chatbot in Seconds     │
│   Transform your website into an   │
│      intelligent assistant         │
│                                     │
│  [Get Started Free] [Live Demo]    │
├─────────────────────────────────────┤
│        How It Works                │
│  [🌐URL] → [⚡Train] → [💬Embed]    │
├─────────────────────────────────────┤
│         Feature Grid                │
│  [🔒Security] [⚡Speed] [🎨Custom]  │
│  [📱Mobile] [📊Analytics] [🔗API]  │
├─────────────────────────────────────┤
│    Ready to Transform?             │
│    [Start Free Trial →]            │
└─────────────────────────────────────┘
=======
### 4. Subscription Management
```
Account → Billing → View Plans → Select Tier → Enter Payment → Confirm → Updated Limits
>>>>>>> f6354f74
```

## Interface Mockups

### Dashboard Layout
```
<<<<<<< HEAD
┌─────────────────────────────────────┐
│ Jarvis Dashboard    [Settings][Out] │
├─────────────────────────────────────┤
│ Stats: [2 Bots][1 Active][245 Msgs] │
├─────────────────────────────────────┤
│  Your Bots           [+ Create Bot] │
│ ┌─────────────────────────────────┐ │
│ │ Support Bot                     │ │
│ │ example.com                     │ │
│ │ ● Active | 245 messages         │ │
│ │ [Copy][Settings][Delete]        │ │
│ └─────────────────────────────────┘ │
│ ┌─────────────────────────────────┐ │
│ │ Sales Bot                       │ │
│ │ shop.example.com                │ │
│ │ ⚡ Training | 0 messages         │ │
│ │ [Copy][Settings][Delete]        │ │
│ └─────────────────────────────────┘ │
└─────────────────────────────────────┘
```

### Bot Creation Modal
```
┌─────────────────────────────────────┐
│    Create New Bot          [X]     │
├─────────────────────────────────────┤
│  Bot Name                          │
│  [Support Bot_______________]      │
│                                     │
│  Website URL                       │
│  [🌐 https://example.com____]      │
│                                     │
│  [Cancel]    [Create Bot →]        │
└─────────────────────────────────────┘
```

### Chat Widget States
```
Collapsed:        Expanded:
  ┌──┐           ┌────────────────┐
  │💬│           │ Chat with us ✕ │
  └──┘           ├────────────────┤
                 │ Hi! How can I  │
                 │ help today?    │
                 │                │
                 │ • Book Demo    │
                 │ • Get Pricing  │
                 │ • Contact Us   │
                 │                │
                 │ [Type msg...▸] │
                 └────────────────┘
=======
┌─────────────────────────────────────────────────────────┐
│ Logo  Dashboard  Bots  Analytics  Billing  [User Menu] │
├─────────────────────────────────────────────────────────┤
│                                                          │
│  Welcome back, {username}                              │
│                                                          │
│  ┌──────────────┐ ┌──────────────┐ ┌──────────────┐   │
│  │ Active Bots  │ │ Conversations│ │ API Calls    │   │
│  │     12       │ │    1,234     │ │   45,678     │   │
│  └──────────────┘ └──────────────┘ └──────────────┘   │
│                                                          │
│  Your Bots                                    [+ New]   │
│  ┌────────────────────────────────────────────────┐    │
│  │ Bot Name    Status    Conversations   Actions  │    │
│  │ Support Bot  Active      523         [•••]    │    │
│  │ Sales Bot    Active      312         [•••]    │    │
│  │ FAQ Bot      Paused       89         [•••]    │    │
│  └────────────────────────────────────────────────┘    │
└─────────────────────────────────────────────────────────┘
```

### Bot Configuration
```
┌─────────────────────────────────────────────────────────┐
│ ← Back to Dashboard                                     │
├─────────────────────────────────────────────────────────┤
│                                                          │
│  Bot Configuration                                      │
│                                                          │
│  General Settings                                       │
│  ┌────────────────────────────────────────────────┐    │
│  │ Bot Name: [___________________]                │    │
│  │ Description: [_________________]               │    │
│  │ Welcome Message: [______________]              │    │
│  └────────────────────────────────────────────────┘    │
│                                                          │
│  Training Data                                          │
│  ┌────────────────────────────────────────────────┐    │
│  │ Website URL: [___________________] [Crawl]     │    │
│  │ Pages Found: 24  |  Indexed: 24                │    │
│  │ Last Updated: 2 hours ago                      │    │
│  └────────────────────────────────────────────────┘    │
│                                                          │
│  Appearance                                             │
│  ┌────────────────────────────────────────────────┐    │
│  │ Theme: [Light ▼]  Primary Color: [#____]       │    │
│  │ Position: [Bottom Right ▼]                     │    │
│  │ [x] Show avatar  [x] Show typing indicator     │    │
│  └────────────────────────────────────────────────┘    │
│                                                          │
│  [Save Changes]  [Preview]  [Get Code]                  │
└─────────────────────────────────────────────────────────┘
```

### Chat Widget
```
┌─────────────────┐
│ 💬 Chat with us │  (Collapsed State)
└─────────────────┘

┌─────────────────┐
│ Support Bot  ✕ │  (Expanded State)
├─────────────────┤
│ Hello! How can  │
│ I help today?   │
│                 │
│ User: Question? │
│                 │
│ Bot: Answer...  │
│ ───────────     │
├─────────────────┤
│ Type message... │
│           [Send]│
└─────────────────┘
>>>>>>> f6354f74
```

## Responsive Design

### Breakpoints
<<<<<<< HEAD
- **Mobile**: 320px - 767px
- **Tablet**: 768px - 1023px  
- **Desktop**: 1024px+

### Mobile Adaptations
- **Navigation**: Hamburger menu
- **Dashboard**: Single column layout
- **Chat Widget**: Full-width (90vw) bottom sheet
- **Forms**: Stacked inputs, 44px touch targets
- **Tables**: Card view for bot list

### Desktop Features
- **Sidebar**: Persistent navigation
- **Chat Widget**: 384px width
- **Multi-column**: Grid layouts
- **Hover States**: Enhanced interactions

## Accessibility (WCAG 2.1 AA)

### Color Contrast
- **Text**: 4.5:1 minimum ratio
- **UI Components**: 3:1 minimum
- **Focus Indicators**: 2px solid outline

### Keyboard Navigation
- **Tab Order**: Logical flow
- **Skip Links**: "Skip to content"
- **Escape Key**: Closes modals/widget
- **Arrow Keys**: Navigate lists

### Screen Reader Support
- **ARIA Labels**: All interactive elements
- **Live Regions**: Chat messages
- **Semantic HTML**: Proper heading hierarchy
- **Alt Text**: Informational images

## Component Library

### Design Tokens
```css
--primary: #0ea5e9;
--primary-hover: #0284c7;
--success: #22c55e;
--warning: #eab308;
--error: #ef4444;
--text-primary: #111827;
--text-secondary: #6b7280;
--bg-primary: #ffffff;
--bg-secondary: #f9fafb;
--border: #e5e7eb;
--radius: 0.5rem;
--shadow-sm: 0 1px 2px rgba(0,0,0,0.05);
--shadow-lg: 0 10px 25px rgba(0,0,0,0.1);
```

### Typography
- **Font**: Inter (system-ui fallback)
- **Headings**: 600-700 weight
- **Body**: 400 weight, 1.5 line-height
- **Code**: Mono for embed snippets

### Animations
- **Transitions**: 200ms ease-out
- **Widget Open**: Slide-up + fade
- **Loading**: Pulse dots
- **Hover**: Scale 1.05

## Widget Variants

### 1. Chat Bubble (Default)
- **Position**: Bottom-right/left
- **Size**: 56px collapsed
- **Expand**: 384px × 500px

### 2. Sidebar
- **Position**: Right edge
- **Width**: 320px
- **Trigger**: Tab or button

### 3. Modal
- **Trigger**: Exit intent/time
- **Size**: 500px × 600px
- **Backdrop**: Semi-transparent

### 4. Inline
- **Embed**: In page content
- **Height**: 400px minimum
- **Width**: Responsive

## Performance Specifications

### Widget Loading
- **Bundle Size**: <50KB gzipped
- **Async Load**: Non-blocking
- **CDN**: Edge caching
- **First Paint**: <100ms

### Dashboard Performance
- **LCP**: <2.5s
- **FID**: <100ms  
- **CLS**: <0.1
- **Code Splitting**: Route-based

## Framework Stack

### Core Application
- **Next.js 14**: App Router (existing)
- **Tailwind CSS**: Utility styling (existing)
- **Radix UI**: Accessible components
- **Framer Motion**: Animations (existing)
- **React Hook Form**: Form handling
- **SWR/TanStack Query**: Data fetching

### Widget Technology
- **Preact**: Smaller bundle size
- **Shadow DOM**: Style isolation
- **PostMessage**: Cross-origin communication
- **LocalStorage**: User preferences

## Design Constraints for Development

1. **Widget Independence**: Must work on any website without conflicts
2. **Theme Customization**: CSS variables for brand colors
3. **Mobile-First**: Progressive enhancement approach
4. **Performance Budget**: <3s initial load time
5. **Browser Support**: Chrome/Safari/Firefox/Edge (latest 2 versions)
6. **Accessibility**: WCAG 2.1 AA compliance required

## Priority Implementation Order

1. **Phase 1**: Core chat functionality + basic dashboard
2. **Phase 2**: Widget customization + embed code
3. **Phase 3**: Analytics + conversation history
4. **Phase 4**: Quick actions + suggested questions
5. **Phase 5**: Advanced triggers + integrations
=======
- Mobile: 320px - 768px
- Tablet: 768px - 1024px  
- Desktop: 1024px+

### Mobile Adaptations
- Hamburger menu for navigation
- Stack cards vertically on dashboard
- Full-width forms and buttons
- Swipeable bot list
- Bottom sheet for chat widget

### Tablet Adaptations
- Collapsible sidebar navigation
- 2-column grid for bot cards
- Modal overlays for forms
- Floating action buttons

## Accessibility Specifications

### WCAG 2.1 AA Compliance
- **Color Contrast**: 4.5:1 for normal text, 3:1 for large text
- **Focus Indicators**: Visible outline on all interactive elements
- **Keyboard Navigation**: Tab order follows visual hierarchy
- **Screen Reader Support**: ARIA labels on all controls

### Interaction Requirements
- **Target Size**: Minimum 44x44px touch targets
- **Error Messages**: Clear, actionable error text
- **Form Labels**: Associated with inputs, visible at all times
- **Loading States**: Announced to screen readers
- **Skip Links**: "Skip to main content" on all pages

### Component Specifications

#### Buttons
- Primary: Filled background, high contrast
- Secondary: Outlined, medium emphasis
- Disabled: 40% opacity, cursor not-allowed
- Loading: Spinner icon with "Loading..." text

#### Forms
- Input height: 48px minimum
- Label position: Above input
- Error state: Red border, icon, descriptive text
- Success state: Green checkmark
- Helper text: Below input, smaller font

#### Navigation
- Sticky header on desktop
- Bottom navigation on mobile
- Breadcrumbs for deep navigation
- Clear active state indicators

#### Modals
- Overlay background: rgba(0,0,0,0.5)
- Close button: Top right, 44x44px
- Focus trap: Tab cycles within modal
- Escape key: Closes modal

## Design System

### Typography
- Headings: Inter, 600 weight
- Body: Inter, 400 weight
- Code: JetBrains Mono
- Scale: 14px, 16px, 20px, 24px, 32px

### Colors
```
Primary:    #3B82F6 (Blue)
Secondary:  #10B981 (Green)
Error:      #EF4444 (Red)
Warning:    #F59E0B (Amber)
Neutral:    #6B7280 (Gray)
Background: #FFFFFF / #1F2937 (Dark)
```

### Spacing
- Base unit: 8px
- Padding: 8px, 16px, 24px, 32px
- Margin: 0, 8px, 16px, 24px, 48px

### Shadows
- sm: 0 1px 2px rgba(0,0,0,0.05)
- md: 0 4px 6px rgba(0,0,0,0.1)
- lg: 0 10px 15px rgba(0,0,0,0.1)

## Animation Guidelines

### Transitions
- Duration: 200ms for micro, 300ms for standard
- Easing: cubic-bezier(0.4, 0, 0.2, 1)
- Properties: transform, opacity, color

### Loading States
- Skeleton screens for content
- Progress bars for operations
- Spinners for indeterminate loads

### Feedback
- Toast notifications: Slide in from top
- Success: Green with checkmark
- Error: Red with X icon
- Info: Blue with i icon

## Frontend Framework Recommendations

### Primary Stack
- **Next.js 14**: App Router for SEO and performance
- **TypeScript**: Type safety across components
- **Tailwind CSS**: Utility-first styling
- **Radix UI**: Accessible component primitives
- **Framer Motion**: Smooth animations

### Component Architecture
- Atomic design methodology
- Storybook for component documentation
- CSS Modules for component styles
- Custom hooks for business logic
- Context API for global state

### Performance Targets
- Lighthouse score: 90+
- First Contentful Paint: <1.5s
- Time to Interactive: <3s
- Cumulative Layout Shift: <0.1
>>>>>>> f6354f74
<|MERGE_RESOLUTION|>--- conflicted
+++ resolved
@@ -1,48 +1,28 @@
 # Jarvis AI Chatbot - UI/UX Design Specifications
 
-<<<<<<< HEAD
 ## Executive Summary
 Complete UI/UX design for MVP chatbot platform focusing on rapid bot creation, seamless integration, and optimal user experience. Design emphasizes simplicity, performance, and accessibility.
 
-=======
->>>>>>> f6354f74
 ## User Journeys
 
 ### 1. First-Time User Onboarding
 ```
-<<<<<<< HEAD
 Landing → Value Discovery → Sign Up → Bot Creation (URL + Name) → Training Progress → Embed Code → Test Success
-=======
-Landing → Sign Up → Email Verification → Dashboard → Create First Bot → Install Widget → Test Chat
->>>>>>> f6354f74
 ```
 **Goal**: From landing to working chatbot in <60 seconds
 
-<<<<<<< HEAD
 ### 2. Returning User - Bot Management  
 ```
 Login → Dashboard Overview → Select Bot → Configure/Analytics → Optimize → Save Changes
-=======
-### 2. Bot Creation Flow
-```
-Dashboard → New Bot → Configure Settings → Train with URL → Test Preview → Get Embed Code → Deploy
->>>>>>> f6354f74
 ```
 **Goal**: Efficient bot management and optimization
 
-<<<<<<< HEAD
 ### 3. End User - Website Visitor
 ```
 Notice Widget → Click to Open → Type Question → Receive Answer → Quick Actions/Convert
-=======
-### 3. Analytics Review
-```
-Dashboard → Select Bot → View Metrics → Export Data → Adjust Settings → Save Changes
->>>>>>> f6354f74
 ```
 **Goal**: Instant, contextual assistance
 
-<<<<<<< HEAD
 ## Wireframes & Mockups
 
 ### Landing Page
@@ -66,18 +46,12 @@
 │    Ready to Transform?             │
 │    [Start Free Trial →]            │
 └─────────────────────────────────────┘
-=======
-### 4. Subscription Management
-```
-Account → Billing → View Plans → Select Tier → Enter Payment → Confirm → Updated Limits
->>>>>>> f6354f74
 ```
 
 ## Interface Mockups
 
 ### Dashboard Layout
 ```
-<<<<<<< HEAD
 ┌─────────────────────────────────────┐
 │ Jarvis Dashboard    [Settings][Out] │
 ├─────────────────────────────────────┤
@@ -129,88 +103,11 @@
                  │                │
                  │ [Type msg...▸] │
                  └────────────────┘
-=======
-┌─────────────────────────────────────────────────────────┐
-│ Logo  Dashboard  Bots  Analytics  Billing  [User Menu] │
-├─────────────────────────────────────────────────────────┤
-│                                                          │
-│  Welcome back, {username}                              │
-│                                                          │
-│  ┌──────────────┐ ┌──────────────┐ ┌──────────────┐   │
-│  │ Active Bots  │ │ Conversations│ │ API Calls    │   │
-│  │     12       │ │    1,234     │ │   45,678     │   │
-│  └──────────────┘ └──────────────┘ └──────────────┘   │
-│                                                          │
-│  Your Bots                                    [+ New]   │
-│  ┌────────────────────────────────────────────────┐    │
-│  │ Bot Name    Status    Conversations   Actions  │    │
-│  │ Support Bot  Active      523         [•••]    │    │
-│  │ Sales Bot    Active      312         [•••]    │    │
-│  │ FAQ Bot      Paused       89         [•••]    │    │
-│  └────────────────────────────────────────────────┘    │
-└─────────────────────────────────────────────────────────┘
-```
-
-### Bot Configuration
-```
-┌─────────────────────────────────────────────────────────┐
-│ ← Back to Dashboard                                     │
-├─────────────────────────────────────────────────────────┤
-│                                                          │
-│  Bot Configuration                                      │
-│                                                          │
-│  General Settings                                       │
-│  ┌────────────────────────────────────────────────┐    │
-│  │ Bot Name: [___________________]                │    │
-│  │ Description: [_________________]               │    │
-│  │ Welcome Message: [______________]              │    │
-│  └────────────────────────────────────────────────┘    │
-│                                                          │
-│  Training Data                                          │
-│  ┌────────────────────────────────────────────────┐    │
-│  │ Website URL: [___________________] [Crawl]     │    │
-│  │ Pages Found: 24  |  Indexed: 24                │    │
-│  │ Last Updated: 2 hours ago                      │    │
-│  └────────────────────────────────────────────────┘    │
-│                                                          │
-│  Appearance                                             │
-│  ┌────────────────────────────────────────────────┐    │
-│  │ Theme: [Light ▼]  Primary Color: [#____]       │    │
-│  │ Position: [Bottom Right ▼]                     │    │
-│  │ [x] Show avatar  [x] Show typing indicator     │    │
-│  └────────────────────────────────────────────────┘    │
-│                                                          │
-│  [Save Changes]  [Preview]  [Get Code]                  │
-└─────────────────────────────────────────────────────────┘
-```
-
-### Chat Widget
-```
-┌─────────────────┐
-│ 💬 Chat with us │  (Collapsed State)
-└─────────────────┘
-
-┌─────────────────┐
-│ Support Bot  ✕ │  (Expanded State)
-├─────────────────┤
-│ Hello! How can  │
-│ I help today?   │
-│                 │
-│ User: Question? │
-│                 │
-│ Bot: Answer...  │
-│ ───────────     │
-├─────────────────┤
-│ Type message... │
-│           [Send]│
-└─────────────────┘
->>>>>>> f6354f74
 ```
 
 ## Responsive Design
 
 ### Breakpoints
-<<<<<<< HEAD
 - **Mobile**: 320px - 767px
 - **Tablet**: 768px - 1023px  
 - **Desktop**: 1024px+
@@ -345,132 +242,4 @@
 2. **Phase 2**: Widget customization + embed code
 3. **Phase 3**: Analytics + conversation history
 4. **Phase 4**: Quick actions + suggested questions
-5. **Phase 5**: Advanced triggers + integrations
-=======
-- Mobile: 320px - 768px
-- Tablet: 768px - 1024px  
-- Desktop: 1024px+
-
-### Mobile Adaptations
-- Hamburger menu for navigation
-- Stack cards vertically on dashboard
-- Full-width forms and buttons
-- Swipeable bot list
-- Bottom sheet for chat widget
-
-### Tablet Adaptations
-- Collapsible sidebar navigation
-- 2-column grid for bot cards
-- Modal overlays for forms
-- Floating action buttons
-
-## Accessibility Specifications
-
-### WCAG 2.1 AA Compliance
-- **Color Contrast**: 4.5:1 for normal text, 3:1 for large text
-- **Focus Indicators**: Visible outline on all interactive elements
-- **Keyboard Navigation**: Tab order follows visual hierarchy
-- **Screen Reader Support**: ARIA labels on all controls
-
-### Interaction Requirements
-- **Target Size**: Minimum 44x44px touch targets
-- **Error Messages**: Clear, actionable error text
-- **Form Labels**: Associated with inputs, visible at all times
-- **Loading States**: Announced to screen readers
-- **Skip Links**: "Skip to main content" on all pages
-
-### Component Specifications
-
-#### Buttons
-- Primary: Filled background, high contrast
-- Secondary: Outlined, medium emphasis
-- Disabled: 40% opacity, cursor not-allowed
-- Loading: Spinner icon with "Loading..." text
-
-#### Forms
-- Input height: 48px minimum
-- Label position: Above input
-- Error state: Red border, icon, descriptive text
-- Success state: Green checkmark
-- Helper text: Below input, smaller font
-
-#### Navigation
-- Sticky header on desktop
-- Bottom navigation on mobile
-- Breadcrumbs for deep navigation
-- Clear active state indicators
-
-#### Modals
-- Overlay background: rgba(0,0,0,0.5)
-- Close button: Top right, 44x44px
-- Focus trap: Tab cycles within modal
-- Escape key: Closes modal
-
-## Design System
-
-### Typography
-- Headings: Inter, 600 weight
-- Body: Inter, 400 weight
-- Code: JetBrains Mono
-- Scale: 14px, 16px, 20px, 24px, 32px
-
-### Colors
-```
-Primary:    #3B82F6 (Blue)
-Secondary:  #10B981 (Green)
-Error:      #EF4444 (Red)
-Warning:    #F59E0B (Amber)
-Neutral:    #6B7280 (Gray)
-Background: #FFFFFF / #1F2937 (Dark)
-```
-
-### Spacing
-- Base unit: 8px
-- Padding: 8px, 16px, 24px, 32px
-- Margin: 0, 8px, 16px, 24px, 48px
-
-### Shadows
-- sm: 0 1px 2px rgba(0,0,0,0.05)
-- md: 0 4px 6px rgba(0,0,0,0.1)
-- lg: 0 10px 15px rgba(0,0,0,0.1)
-
-## Animation Guidelines
-
-### Transitions
-- Duration: 200ms for micro, 300ms for standard
-- Easing: cubic-bezier(0.4, 0, 0.2, 1)
-- Properties: transform, opacity, color
-
-### Loading States
-- Skeleton screens for content
-- Progress bars for operations
-- Spinners for indeterminate loads
-
-### Feedback
-- Toast notifications: Slide in from top
-- Success: Green with checkmark
-- Error: Red with X icon
-- Info: Blue with i icon
-
-## Frontend Framework Recommendations
-
-### Primary Stack
-- **Next.js 14**: App Router for SEO and performance
-- **TypeScript**: Type safety across components
-- **Tailwind CSS**: Utility-first styling
-- **Radix UI**: Accessible component primitives
-- **Framer Motion**: Smooth animations
-
-### Component Architecture
-- Atomic design methodology
-- Storybook for component documentation
-- CSS Modules for component styles
-- Custom hooks for business logic
-- Context API for global state
-
-### Performance Targets
-- Lighthouse score: 90+
-- First Contentful Paint: <1.5s
-- Time to Interactive: <3s
-- Cumulative Layout Shift: <0.1
->>>>>>> f6354f74
+5. **Phase 5**: Advanced triggers + integrations